--- conflicted
+++ resolved
@@ -104,11 +104,10 @@
             dump(referer, clientid);
         });
     });
-<<<<<<< HEAD
-=======
 }
 
 if (process.env.NODE_ENV && process.env.NODE_ENV === 'production') {
+    run();
 } else {
     // on localhost, dynamically generate certificates. Enable #allow-insecure-localhost
     // in chrome://flags for ease of development.
@@ -139,5 +138,4 @@
     });
     fs.writeFileSync('dump.json', JSON.stringify(silly));
     process.exit();
->>>>>>> 382bf96e
 });