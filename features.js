--- conflicted
+++ resolved
@@ -1025,7 +1025,6 @@
     };
 });
 
-<<<<<<< HEAD
 // googMinPlayoutDelayMs -- may be used to detect desync between audio and video
 //          Minimum playout delay (used for lip-sync). This is the minimum delay required
 //          to sync with audio. Not included in  VideoCodingModule::Delay()
@@ -1044,15 +1043,12 @@
     };
 });
 
-=======
 ['googCpuLimitedResolution', 'googViewLimitedResolution', 'googBandwidthLimitedResolution'].forEach(function(stat) {
     module.exports['was' + stat[0].toUpperCase() + stat.substr(1) + 'EverTrue'] = function(client, peerConnectionLog) {
         return wasVideoStatEverTrue(peerConnectionLog, stat);
     };
 });
 
-
->>>>>>> b37f28e1
 if (require.main === module) {
     console.log(Object.keys(module.exports).length + ' features implemented.');
 }